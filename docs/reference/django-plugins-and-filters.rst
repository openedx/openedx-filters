.. include:: ../common_refs.rst

Django Plugins and Filters
##########################

Django plugins are one of the most valuable extension mechanisms for the Open edX platform. In this section, we will
guide you through the process of using filters inside your own plugin.


Use Filters Inside Your Plugin
******************************

Imagine you have your own registration plugin, and you want to add a filter to it. The first thing you need to do is
add ``openedx-filters`` to your requirements file. Then, you can import the registration filter and use it inside
your registration flow as it is used in the LMS registration flow. After implementing their definitions in your plugin, you can even add your filters to your registration.

Configure Filters
*****************

Filters are configured in the ``OPEN_EDX_FILTERS_CONFIG`` dictionary, which can be specified in your plugin's settings
file. The dictionary has the following structure:

.. code-block:: python

    OPEN_EDX_FILTERS_CONFIG = {
        "<FILTER EVENT TYPE>": {
            "fail_silently": <BOOLEAN>,
            "pipeline": [
                "<STEP NAME 0>",
                "<STEP NAME 1>",
                ...
                "<STEP NAME N-1>",
            ]
        },
    }

To learm more about this, visit :doc:`/reference/filters-configuration`.

Create Pipeline Steps
*********************

<<<<<<< HEAD
In your plugin, you can create your own :term:`pipeline steps<Pipeline Step>` by inheriting from ``PipelineStep`` and implementing the
``run_filter`` method. You can find examples of :term:`pipeline steps<Pipeline Step>` in the ``openedx-filters-samples`` repository. See :doc:`/quickstarts/index` for more details. To learn more about this process, visit :doc:`/how-tos/create-a-pipeline-step`.

**Maintenance chart**

+--------------+-------------------------------+----------------+--------------------------------+
| Review Date  | Reviewer                      |   Release      |Test situation                  |
+--------------+-------------------------------+----------------+--------------------------------+
|2025-02-13    | Maria Grimaldi                |  Sumac         |Pass.                           |
+--------------+-------------------------------+----------------+--------------------------------+
=======
In your own plugin, you can create your own :term:`pipeline steps<Pipeline Step>` by inheriting from |PipelineStep| and implementing the
``run_filter`` method. You can find examples of :term:`pipeline steps<Pipeline Step>` in the ``openedx-filters-samples`` repository. See :doc:`/quickstarts/index` for more details.
>>>>>>> b5a64a61
<|MERGE_RESOLUTION|>--- conflicted
+++ resolved
@@ -39,9 +39,8 @@
 Create Pipeline Steps
 *********************
 
-<<<<<<< HEAD
-In your plugin, you can create your own :term:`pipeline steps<Pipeline Step>` by inheriting from ``PipelineStep`` and implementing the
-``run_filter`` method. You can find examples of :term:`pipeline steps<Pipeline Step>` in the ``openedx-filters-samples`` repository. See :doc:`/quickstarts/index` for more details. To learn more about this process, visit :doc:`/how-tos/create-a-pipeline-step`.
+In your own plugin, you can create your own :term:`pipeline steps<Pipeline Step>` by inheriting from |PipelineStep| and implementing the
+``run_filter`` method. You can find examples of :term:`pipeline steps<Pipeline Step>` in the ``openedx-filters-samples`` repository. See :doc:`/quickstarts/index` for more details.
 
 **Maintenance chart**
 
@@ -50,7 +49,3 @@
 +--------------+-------------------------------+----------------+--------------------------------+
 |2025-02-13    | Maria Grimaldi                |  Sumac         |Pass.                           |
 +--------------+-------------------------------+----------------+--------------------------------+
-=======
-In your own plugin, you can create your own :term:`pipeline steps<Pipeline Step>` by inheriting from |PipelineStep| and implementing the
-``run_filter`` method. You can find examples of :term:`pipeline steps<Pipeline Step>` in the ``openedx-filters-samples`` repository. See :doc:`/quickstarts/index` for more details.
->>>>>>> b5a64a61
